--- conflicted
+++ resolved
@@ -171,15 +171,10 @@
                             unc = unc_var[:]
 
                             # access the open ocean mask
-<<<<<<< HEAD
                             ssh_flag_var = f['/%s/freeboard_beam_segment/height_segments/height_segment_ssh_flag' % track]
                             ssh_flag = ssh_flag_var[:]
                             
-=======
-                            mask_var = f['/%s/freeboard_beam_segment/height_segments/height_segment_ssh_flag' % track]
-                            mask = mask_var[:]
-
->>>>>>> cf983a8f
+
                             # access the surface type classification
                             surf_var = f['/%s/freeboard_beam_segment/height_segments/height_segment_type' % track]
                             surf = surf_var[:]
@@ -197,21 +192,15 @@
                             timevar = f['/%s/freeboard_beam_segment/beam_freeboard/delta_time' % track]
                             time = timevar[:]
 
-<<<<<<< HEAD
-                            # make dataset, decode time to cftime object
-                            data = xr.decode_cf(xr.Dataset({"freeboard": (["time"], data),
-                                                                      "uncertainty": (["time"], unc),
-                                                                      "ssh_flag": (["time"], ssh_flag),
-=======
+
                             # detect_level_ice
                             level_ice_mask = detect_level_ice(datavar)
 
                             # make dataset, decode time to cftime object, and save in a list 
                             data_list.append(xr.decode_cf(xr.Dataset({"freeboard": (["time"], data),
                                                                       "uncertainty": (["time"], unc),
-                                                                      "mask": (["time"], mask),
+                                                                      "ssh_flag": (["time"], ssh_flag),
                                                                       "level_ice":(["time"], level_ice_mask),
->>>>>>> cf983a8f
                                                                       "surface_type": (["time"], surf),
                                                                       "segment_length": (["time"], lenseg),
                                                                       "longitude": (["time"], longitude),
@@ -223,6 +212,7 @@
                                                                               }
                                                                      )
                                                           )
+                                            )
                             
                             # Run additional processing functions
                             data = compute_floe_chords(data)
@@ -234,7 +224,7 @@
             filename = 'IS2_'+dir_day+'.nc'
             day_data.to_netcdf(data_out+filename)
             print(dir_day + ' done!')
-<<<<<<< HEAD
+
             
 
             
@@ -254,8 +244,11 @@
     Author: Nils Hutter (nhutter@uw.edu, Univ. Washington ICG)
     """
     
+    # Initialise field to output floe chords
     data['floe_chord'] = data.freeboard.copy()
-    
+                                             
+    
+    # Create ice mask
     non_nan = np.isfinite(data.freeboard)
     ice = (~np.logical_or(np.logical_and(data.freeboard==0,data.surface_type>=6),
                                             data.ssh_flag>0)).where(np.isfinite(data.freeboard))
@@ -300,7 +293,7 @@
     # Reshape the result into two columns
     idx.shape = (-1,2)
     return idx
-=======
+
 
 
 def detect_level_ice(freeboard_data):
@@ -452,4 +445,3 @@
     dist = 2*np.arcsin(np.sqrt(np.sin((x1 - y1)/2)**2 +
                                np.cos(x1)*np.cos(y1)*np.sin((x2-y2)/2)**2))
     return dist
->>>>>>> cf983a8f
